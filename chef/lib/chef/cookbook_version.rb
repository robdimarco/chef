# Author:: Adam Jacob (<adam@opscode.com>)
# Author:: Nuo Yan (<nuo@opscode.com>)
# Author:: Christopher Walters (<cw@opscode.com>)
# Author:: Tim Hinderliter (<tim@opscode.com>)
# Author:: Seth Falcon (<seth@opscode.com>)
# Author:: Daniel DeLeo (<dan@opscode.com>)
# Copyright:: Copyright 2008-2011 Opscode, Inc.
# License:: Apache License, Version 2.0
#
# Licensed under the Apache License, Version 2.0 (the "License");
# you may not use this file except in compliance with the License.
# You may obtain a copy of the License at
#
#     http://www.apache.org/licenses/LICENSE-2.0
#
# Unless required by applicable law or agreed to in writing, software
# distributed under the License is distributed on an "AS IS" BASIS,
# WITHOUT WARRANTIES OR CONDITIONS OF ANY KIND, either express or implied.
# See the License for the specific language governing permissions and
# limitations under the License.

require 'chef/log'
require 'chef/node'
require 'chef/resource_definition_list'
require 'chef/recipe'
require 'chef/cookbook/file_vendor'
require 'chef/checksum'
require 'chef/cookbook/metadata'
require 'chef/version_class'

class Chef

  #== Chef::MinimalCookbookVersion
  # MinimalCookbookVersion is a duck type of CookbookVersion, used
  # internally by Chef Server as an optimization when determining the
  # optimal cookbook set for a chef-client.
  #
  # MinimalCookbookVersion objects contain only enough information to
  # solve the cookbook collection for a given run list. They *do not*
  # contain enough information to generate the response.
  #
  # See also: Chef::CookbookVersionSelector
  class MinimalCookbookVersion

    include Comparable

    ID   = "id".freeze
    NAME = 'name'.freeze
    KEY  = 'key'.freeze
    VERSION = 'version'.freeze
    VALUE   = 'value'.freeze
    DEPS    = 'deps'.freeze

    DEPENDENCIES      = 'dependencies'.freeze

    # Loads the full list of cookbooks, using a couchdb view to fetch
    # only the id, name, version, and dependency constraints. This is
    # enough information to solve for the cookbook collection for a
    # given run list. After solving for the cookbook collection, you
    # need to call +load_full_versions_of+ to convert
    # MinimalCookbookVersion objects to their non-minimal counterparts
    def self.load_all(couchdb)
      # Example:
      # {"id"=>"1a806f1c-b409-4d8e-abab-fa414ff5b96d", "key"=>"activemq", "value"=>{"version"=>"0.3.3", "deps"=>{"java"=>">= 0.0.0", "runit"=>">= 0.0.0"}}}
      couchdb ||= Chef::CouchDB.new
      couchdb.get_view("cookbooks", "all_with_version_and_deps")["rows"].map {|params| self.new(params) }
    end

    # Loads the non-minimal CookbookVersion objects corresponding to
    # +minimal_cookbook_versions+ from couchdb using a bulk GET.
    def self.load_full_versions_of(minimal_cookbook_versions, couchdb)
      database_ids = Array(minimal_cookbook_versions).map {|mcv| mcv.couchdb_id }
      couchdb ||= Chef::CouchDB.new
      couchdb.bulk_get(*database_ids)
    end

    attr_reader :couchdb_id
    attr_reader :name
    attr_reader :version
    attr_reader :deps

    def initialize(params)
      @couchdb_id = params[ID]
      @name = params[KEY]
      @version = params[VALUE][VERSION]
      @deps    = params[VALUE][DEPS]
    end

    # Returns the Cookbook::MinimalMetadata object for this cookbook
    # version.
    def metadata
      @metadata ||= Cookbook::MinimalMetadata.new(@name, DEPENDENCIES => @deps)
    end

    def legit_version
      @legit_version ||= Chef::Version.new(@version)
    end

    def <=>(o)
      raise Chef::Exceptions::CookbookVersionNameMismatch if self.name != o.name
      raise "Unexpected comparison to #{o}" unless o.respond_to?(:legit_version)
      legit_version <=> o.legit_version
    end
  end


  # == Chef::CookbookVersion
  # CookbookVersion is a model object encapsulating the data about a Chef
  # cookbook. Chef supports maintaining multiple versions of a cookbook on a
  # single server; each version is represented by a distinct instance of this
  # class.
  #--
  # TODO: timh/cw: 5-24-2010: mutators for files (e.g., recipe_filenames=,
  # recipe_filenames.insert) should dirty the manifest so it gets regenerated.
  class CookbookVersion
    include Chef::IndexQueue::Indexable
    include Comparable

    COOKBOOK_SEGMENTS = [ :resources, :providers, :recipes, :definitions, :libraries, :attributes, :files, :templates, :root_files ]

    DESIGN_DOCUMENT = {
      "version" => 8,
      "language" => "javascript",
      "views" => {
        "all" => {
          "map" => <<-EOJS
          function(doc) {
            if (doc.chef_type == "cookbook_version") {
              emit(doc.name, doc);
            }
          }
          EOJS
        },
        "all_id" => {
          "map" => <<-EOJS
          function(doc) {
            if (doc.chef_type == "cookbook_version") {
              emit(doc.name, doc.name);
            }
          }
          EOJS
        },
        "all_with_version" => {
          "map" => <<-EOJS
          function(doc) {
            if (doc.chef_type == "cookbook_version") {
              emit(doc.cookbook_name, doc.version);
            }
          }
          EOJS
        },
        "all_with_version_and_deps" => {
          "map" => <<-JS
          function(doc) {
            if (doc.chef_type == "cookbook_version") {
              emit(doc.cookbook_name, {version: doc.version, deps: doc.metadata.dependencies});
            }
          }
          JS
        },
        "all_latest_version" => {
          "map" => %q@
          function(doc) {
            if (doc.chef_type == "cookbook_version") {
              emit(doc.cookbook_name, doc.version);
            }
          }
          @,
          "reduce" => %q@
          function(keys, values, rereduce) {
            var result = null;

            for (var idx in values) {
              var value = values[idx];

              if (idx == 0) {
                result = value;
                continue;
              }

              var valueParts = value.split('.').map(function(v) { return parseInt(v); });
              var resultParts = result.split('.').map(function(v) { return parseInt(v); });

              if (valueParts[0] != resultParts[0]) {
                if (valueParts[0] > resultParts[0]) {
                  result = value;
                }
              }
              else if (valueParts[1] != resultParts[1]) {
                if (valueParts[1] > resultParts[1]) {
                  result = value;
                }
              }
              else if (valueParts[2] != resultParts[2]) {
                if (valueParts[2] > resultParts[2]) {
                  result = value;
                }
              }
            }
            return result;
          }
          @
        },
        "all_latest_version_by_id" => {
          "map" => %q@
          function(doc) {
            if (doc.chef_type == "cookbook_version") {
              emit(doc.cookbook_name, {version: doc.version, id:doc._id});
            }
          }
          @,
          "reduce" => %q@
          function(keys, values, rereduce) {
            var result = null;

            for (var idx in values) {
              var value = values[idx];

              if (idx == 0) {
                result = value;
                continue;
              }

              var valueParts = value.version.split('.').map(function(v) { return parseInt(v); });
              var resultParts = result.version.split('.').map(function(v) { return parseInt(v); });

              if (valueParts[0] != resultParts[0]) {
                if (valueParts[0] > resultParts[0]) {
                  result = value;
                }
              }
              else if (valueParts[1] != resultParts[1]) {
                if (valueParts[1] > resultParts[1]) {
                  result = value;
                }
              }
              else if (valueParts[2] != resultParts[2]) {
                if (valueParts[2] > resultParts[2]) {
                  result = value;
                }
              }
            }
            return result;
          }
          @
        },
      }
    }

    attr_accessor :root_dir
    attr_accessor :definition_filenames
    attr_accessor :template_filenames
    attr_accessor :file_filenames
    attr_accessor :library_filenames
    attr_accessor :resource_filenames
    attr_accessor :provider_filenames
    attr_accessor :root_filenames
    attr_accessor :name
    attr_accessor :metadata
    attr_accessor :metadata_filenames
    attr_accessor :status
    attr_accessor :couchdb_rev
    attr_accessor :couchdb

    attr_reader :couchdb_id

    # attribute_filenames also has a setter that has non-default
    # functionality.
    attr_reader :attribute_filenames

    # recipe_filenames also has a setter that has non-default
    # functionality.
    attr_reader :recipe_filenames

    attr_reader :recipe_filenames_by_name
    attr_reader :attribute_filenames_by_short_filename

    # This is the one and only method that knows how cookbook files'
    # checksums are generated.
    def self.checksum_cookbook_file(filepath)
      Chef::ChecksumCache.generate_md5_checksum_for_file(filepath)
    rescue Errno::ENOENT
      Chef::Log.debug("File #{filepath} does not exist, so there is no checksum to generate")
      nil
    end

    def self.cache
      Chef::FileCache
    end

<<<<<<< HEAD
=======
    # Setup a notification to clear the valid_cache_entries when a Chef client
    # run starts
    Chef::Client.when_run_starts do |run_status|
      reset_cache_validity
    end

    # Synchronizes all the cookbooks from the chef-server.
    #
    # === Returns
    # true:: Always returns true
    def self.sync_cookbooks(cookbook_hash)
      Chef::Log.info("Loading cookbooks [#{cookbook_hash.keys.sort.join(', ')}]")
      Chef::Log.debug("Cookbooks detail: #{cookbook_hash.inspect}")

      clear_obsoleted_cookbooks(cookbook_hash)

      # Synchronize each of the node's cookbooks, and add to the
      # valid_cache_entries hash.
      cookbook_hash.values.each do |cookbook|
        sync_cookbook_file_cache(cookbook)
      end

      true
    end

    # Iterates over cached cookbooks' files, removing files belonging to
    # cookbooks that don't appear in +cookbook_hash+
    def self.clear_obsoleted_cookbooks(cookbook_hash)
      # Remove all cookbooks no longer relevant to this node
      cache.find(File.join(%w{cookbooks ** *})).each do |cache_file|
        cache_file =~ /^cookbooks\/([^\/]+)\//
        unless cookbook_hash.has_key?($1)
          Chef::Log.info("Removing #{cache_file} from the cache; its cookbook is no longer needed on this client.")
          cache.delete(cache_file)
        end
      end
    end

    # Update the file caches for a given cache segment.  Takes a segment name
    # and a hash that matches one of the cookbooks/_attribute_files style
    # remote file listings.
    #
    # === Parameters
    # cookbook<Chef::Cookbook>:: The cookbook to update
    # valid_cache_entries<Hash>:: Out-param; Added to this hash are the files that
    # were referred to by this cookbook
    def self.sync_cookbook_file_cache(cookbook)
      Chef::Log.debug("Synchronizing cookbook #{cookbook.name}")

      # files and templates are lazily loaded, and will be done later.
      eager_segments = COOKBOOK_SEGMENTS.dup

      unless Chef::Config[:no_lazy_load] then
        eager_segments.delete(:files)
        eager_segments.delete(:templates)
      end

      eager_segments.each do |segment|
        segment_filenames = Array.new
        cookbook.manifest[segment].each do |manifest_record|
          # segment = cookbook segment
          # remote_list = list of file hashes
          #
          # We need the list of known good attribute files, so we can delete any that are
          # just laying about.

          cache_filename = File.join("cookbooks", cookbook.name, manifest_record['path'])
          valid_cache_entries[cache_filename] = true

          current_checksum = nil
          if cache.has_key?(cache_filename)
            current_checksum = checksum_cookbook_file(cache.load(cache_filename, false))
          end

          # If the checksums are different between on-disk (current) and on-server
          # (remote, per manifest), do the update. This will also execute if there
          # is no current checksum.
          if current_checksum != manifest_record['checksum']
            raw_file = chef_server_rest.get_rest(manifest_record[:url], true)

            Chef::Log.info("Storing updated #{cache_filename} in the cache.")
            cache.move_to(raw_file.path, cache_filename)
          else
            Chef::Log.debug("Not storing #{cache_filename}, as the cache is up to date.")
          end

          # make the segment filenames a full path.
          full_path_cache_filename = cache.load(cache_filename, false)
          segment_filenames << full_path_cache_filename
        end

        # replace segment filenames with a full-path one.
        if segment.to_sym == :recipes
          cookbook.recipe_filenames = segment_filenames
        elsif segment.to_sym == :attributes
          cookbook.attribute_filenames = segment_filenames
        else
          cookbook.segment_filenames(segment).replace(segment_filenames)
        end
      end
    end

    def self.cleanup_file_cache
      unless Chef::Config[:solo]
        # Delete each file in the cache that we didn't encounter in the
        # manifest.
        cache.find(File.join(%w{cookbooks ** *})).each do |cache_filename|
          unless valid_cache_entries[cache_filename]
            Chef::Log.info("Removing #{cache_filename} from the cache; it is no longer needed by chef-client.")
            cache.delete(cache_filename)
          end
        end
      end
    end

    # Register a notification to cleanup unused files from cookbooks
    Chef::Client.when_run_completes_successfully do |run_status|
      cleanup_file_cache
    end

>>>>>>> baa9a78a
    # Creates a new Chef::CookbookVersion object.
    #
    # === Returns
    # object<Chef::CookbookVersion>:: Duh. :)
    def initialize(name, couchdb=nil)
      @name = name
      @frozen = false
      @attribute_filenames = Array.new
      @definition_filenames = Array.new
      @template_filenames = Array.new
      @file_filenames = Array.new
      @recipe_filenames = Array.new
      @recipe_filenames_by_name = Hash.new
      @library_filenames = Array.new
      @resource_filenames = Array.new
      @provider_filenames = Array.new
      @metadata_filenames = Array.new
      @root_dir = nil
      @root_filenames = Array.new
      @couchdb_id = nil
      @couchdb = couchdb || Chef::CouchDB.new
      @couchdb_rev = nil
      @status = :ready
      @manifest = nil
      @file_vendor = nil
      @metadata = Chef::Cookbook::Metadata.new
    end

    def version
      metadata.version
    end

    # Indicates if this version is frozen or not. Freezing a coobkook version
    # indicates that a new cookbook with the same name and version number
    # shoule
    def frozen_version?
      @frozen
    end

    def freeze_version
      @frozen = true
    end

    def version=(new_version)
      manifest["version"] = new_version
      metadata.version(new_version)
    end

    # A manifest is a Mash that maps segment names to arrays of manifest
    # records (see #preferred_manifest_record for format of manifest records),
    # as well as describing cookbook metadata. The manifest follows a form
    # like the following:
    #
    #   {
    #     :cookbook_name = "apache2",
    #     :version = "1.0",
    #     :name = "Apache 2"
    #     :metadata = ???TODO: timh/cw: 5-24-2010: describe this format,
    #
    #     :files => [
    #       {
    #         :name => "afile.rb",
    #         :path => "files/ubuntu-9.10/afile.rb",
    #         :checksum => "2222",
    #         :specificity => "ubuntu-9.10"
    #       },
    #     ],
    #     :templates => [ manifest_record1, ... ],
    #     ...
    #   }
    def manifest
      unless @manifest
        generate_manifest
      end
      @manifest
    end

    def manifest=(new_manifest)
      @manifest = Mash.new new_manifest
      @checksums = extract_checksums_from_manifest(@manifest)
      @manifest_records_by_path = extract_manifest_records_by_path(@manifest)

      COOKBOOK_SEGMENTS.each do |segment|
        next unless @manifest.has_key?(segment)
        filenames = @manifest[segment].map{|manifest_record| manifest_record['name']}

        if segment == :recipes
          self.recipe_filenames = filenames
        elsif segment == :attributes
          self.attribute_filenames = filenames
        else
          segment_filenames(segment).clear
          filenames.each { |filename| segment_filenames(segment) << filename }
        end
      end
    end

    # Returns a hash of checksums to either nil or the on disk path (which is
    # done by generate_manifest).
    def checksums
      unless @checksums
        generate_manifest
      end
      @checksums
    end

    def manifest_records_by_path
      @manifest_records_by_path || generate_manifest
      @manifest_records_by_path
    end

    def full_name
      "#{name}-#{version}"
    end

    def attribute_filenames=(*filenames)
      @attribute_filenames = filenames.flatten
      @attribute_filenames_by_short_filename = filenames_by_name(attribute_filenames)
      attribute_filenames
    end

    ## BACKCOMPAT/DEPRECATED - Remove these and fix breakage before release [DAN - 5/20/2010]##
    alias :attribute_files :attribute_filenames
    alias :attribute_files= :attribute_filenames=

    # Return recipe names in the form of cookbook_name::recipe_name
    def fully_qualified_recipe_names
      results = Array.new
      recipe_filenames_by_name.each_key do |rname|
        results << "#{name}::#{rname}"
      end
      results
    end

    def recipe_filenames=(*filenames)
      @recipe_filenames = filenames.flatten
      @recipe_filenames_by_name = filenames_by_name(recipe_filenames)
      recipe_filenames
    end

    ## BACKCOMPAT/DEPRECATED - Remove these and fix breakage before release [DAN - 5/20/2010]##
    alias :recipe_files :recipe_filenames
    alias :recipe_files= :recipe_filenames=

    # called from DSL
    def load_recipe(recipe_name, run_context)
      unless recipe_filenames_by_name.has_key?(recipe_name)
        raise ArgumentError, "Cannot find a recipe matching #{recipe_name} in cookbook #{name}"
      end

      Chef::Log.debug("Found recipe #{recipe_name} in cookbook #{name}")
      recipe = Chef::Recipe.new(name, recipe_name, run_context)
      recipe_filename = recipe_filenames_by_name[recipe_name]

      unless recipe_filename
        raise Chef::Exceptions::RecipeNotFound, "could not find recipe #{recipe_name} for cookbook #{name}"
      end

      recipe.from_file(recipe_filename)
      recipe
    end

    def segment_filenames(segment)
      unless COOKBOOK_SEGMENTS.include?(segment)
        raise ArgumentError, "invalid segment #{segment}: must be one of #{COOKBOOK_SEGMENTS.join(', ')}"
      end

      case segment.to_sym
      when :resources
        @resource_filenames
      when :providers
        @provider_filenames
      when :recipes
        @recipe_filenames
      when :libraries
        @library_filenames
      when :definitions
        @definition_filenames
      when :attributes
        @attribute_filenames
      when :files
        @file_filenames
      when :templates
        @template_filenames
      when :root_files
        @root_filenames
      end
    end

    # Determine the most specific manifest record for the given
    # segment/filename, given information in the node. Throws
    # FileNotFound if there is no such segment and filename in the
    # manifest.
    #
    # A manifest record is a Mash that follows the following form:
    # {
    #   :name => "example.rb",
    #   :path => "files/default/example.rb",
    #   :specificity => "default",
    #   :checksum => "1234"
    # }
    def preferred_manifest_record(node, segment, filename)
      preferences = preferences_for_path(node, segment, filename)

      # ensure that we generate the manifest, which will also generate
      # @manifest_records_by_path
      manifest

      # in order of prefernce, look for the filename in the manifest
      found_pref = preferences.find {|preferred_filename| @manifest_records_by_path[preferred_filename] }
      if found_pref
        @manifest_records_by_path[found_pref]
      else
        if segment == :files || segment == :templates
          error_message = "Cookbook '#{name}' (#{version}) does not contain a file at any of these locations:\n"
          error_locations = [
            "  #{segment}/#{node[:platform]}-#{node[:platform_version]}/#{filename}",
            "  #{segment}/#{node[:platform]}/#{filename}",
            "  #{segment}/default/#{filename}",
          ]
          error_message << error_locations.join("\n")
          existing_files = segment_filenames(segment)
          # Show the files that the cookbook does have. If the user made a typo,
          # hopefully they'll see it here.
          unless existing_files.empty?
            error_message << "\n\nThis cookbook _does_ contain: ['#{existing_files.join("','")}']"
          end
          raise Chef::Exceptions::FileNotFound, error_message
        else
          raise Chef::Exceptions::FileNotFound, "cookbook #{name} does not contain file #{segment}/#{filename}"
        end
      end
    end

    def preferred_filename_on_disk_location(node, segment, filename, current_filepath=nil)
      manifest_record = preferred_manifest_record(node, segment, filename)
      if current_filepath && (manifest_record['checksum'] == self.class.checksum_cookbook_file(current_filepath))
        nil
      else
        file_vendor.get_filename(manifest_record['path'])
      end
    end

    def relative_filenames_in_preferred_directory(node, segment, dirname)
      preferences = preferences_for_path(node, segment, dirname)
      filenames_by_pref = Hash.new
      preferences.each { |pref| filenames_by_pref[pref] = Array.new }

      manifest[segment].each do |manifest_record|
        manifest_record_path = manifest_record[:path]

        # find the NON SPECIFIC filenames, but prefer them by filespecificity.
        # For example, if we have a file:
        # 'files/default/somedir/somefile.conf' we only keep
        # 'somedir/somefile.conf'. If there is also
        # 'files/$hostspecific/somedir/otherfiles' that matches the requested
        # hostname specificity, that directory will win, as it is more specific.
        #
        # This is clearly ugly b/c the use case is for remote directory, where
        # we're just going to make cookbook_files out of these and make the
        # cookbook find them by filespecificity again. but it's the shortest
        # path to "success" for now.
        if manifest_record_path =~ /(#{Regexp.escape(segment.to_s)}\/[^\/]+\/#{Regexp.escape(dirname)})\/.+$/
          specificity_dirname = $1
          non_specific_path = manifest_record_path[/#{Regexp.escape(segment.to_s)}\/[^\/]+\/#{Regexp.escape(dirname)}\/(.+)$/, 1]
          # Record the specificity_dirname only if it's in the list of
          # valid preferences
          if filenames_by_pref[specificity_dirname]
            filenames_by_pref[specificity_dirname] << non_specific_path
          end
        end
      end

      best_pref = preferences.find { |pref| !filenames_by_pref[pref].empty? }

      raise Chef::Exceptions::FileNotFound, "cookbook #{name} has no directory #{segment}/default/#{dirname}" unless best_pref

      filenames_by_pref[best_pref]

    end

    # Determine the manifest records from the most specific directory
    # for the given node. See #preferred_manifest_record for a
    # description of entries of the returned Array.
    def preferred_manifest_records_for_directory(node, segment, dirname)
      preferences = preferences_for_path(node, segment, dirname)
      records_by_pref = Hash.new
      preferences.each { |pref| records_by_pref[pref] = Array.new }

      manifest[segment].each do |manifest_record|
        manifest_record_path = manifest_record[:path]

        # extract the preference part from the path.
        if manifest_record_path =~ /(#{Regexp.escape(segment.to_s)}\/[^\/]+\/#{Regexp.escape(dirname)})\/.+$/
          # Note the specificy_dirname includes the segment and
          # dirname argument as above, which is what
          # preferences_for_path returns. It could be
          # "files/ubuntu-9.10/dirname", for example.
          specificity_dirname = $1

          # Record the specificity_dirname only if it's in the list of
          # valid preferences
          if records_by_pref[specificity_dirname]
            records_by_pref[specificity_dirname] << manifest_record
          end
        end
      end

      best_pref = preferences.find { |pref| !records_by_pref[pref].empty? }

      raise Chef::Exceptions::FileNotFound, "cookbook #{name} (#{version}) has no directory #{segment}/default/#{dirname}" unless best_pref

      records_by_pref[best_pref]
    end


    # Given a node, segment and path (filename or directory name),
    # return the priority-ordered list of preference locations to
    # look.
    def preferences_for_path(node, segment, path)
      # only files and templates can be platform-specific
      if segment.to_sym == :files || segment.to_sym == :templates
        begin
          platform, version = Chef::Platform.find_platform_and_version(node)
        rescue ArgumentError => e
          # Skip platform/version if they were not found by find_platform_and_version
          if e.message =~ /Cannot find a (?:platform|version)/
            platform = "/unknown_platform/"
            version = "/unknown_platform_version/"
          else
            raise
          end
        end

        fqdn = node[:fqdn]

        # Break version into components, eg: "5.7.1" => [ "5.7.1", "5.7", "5" ]
        search_versions = []
        parts = version.to_s.split('.')

        parts.size.times do
          search_versions << parts.join('.')
          parts.pop
        end

        # Most specific to least specific places to find the path
        search_path = [ File.join(segment.to_s, "host-#{fqdn}", path) ]
        search_versions.each do |v|
          search_path << File.join(segment.to_s, "#{platform}-#{v}", path)
        end
        search_path << File.join(segment.to_s, platform.to_s, path)
        search_path << File.join(segment.to_s, "default", path)

        search_path
      else
        [File.join(segment, path)]
      end
    end
    private :preferences_for_path

    def to_hash
      result = manifest.dup
      result['frozen?'] = frozen_version?
      result['chef_type'] = 'cookbook_version'
      result["_rev"] = couchdb_rev if couchdb_rev
      result.to_hash
    end

    def to_json(*a)
      result = self.to_hash
      result['json_class'] = self.class.name
      result.to_json(*a)
    end

    def self.json_create(o)
      cookbook_version = new(o["cookbook_name"])
      if o.has_key?('_rev')
        cookbook_version.couchdb_rev = o["_rev"] if o.has_key?("_rev")
        o.delete("_rev")
      end
      if o.has_key?("_id")
        cookbook_version.couchdb_id = o["_id"] if o.has_key?("_id")
        cookbook_version.index_id = cookbook_version.couchdb_id
        o.delete("_id")
      end
      # We want the Chef::Cookbook::Metadata object to always be inflated
      cookbook_version.metadata = Chef::Cookbook::Metadata.from_hash(o["metadata"])
      cookbook_version.manifest = o

      # We don't need the following step when we decide to stop supporting deprecated operators in the metadata (e.g. <<, >>)
      cookbook_version.manifest["metadata"] = JSON.parse(cookbook_version.metadata.to_json)

      cookbook_version.freeze_version if o["frozen?"]
      cookbook_version
    end

    def generate_manifest_with_urls(&url_generator)
      rendered_manifest = manifest.dup
      COOKBOOK_SEGMENTS.each do |segment|
        if rendered_manifest.has_key?(segment)
          rendered_manifest[segment].each do |manifest_record|
            url_options = { :cookbook_name => name.to_s, :cookbook_version => version, :checksum => manifest_record["checksum"] }
            manifest_record["url"] = url_generator.call(url_options)
          end
        end
      end
      rendered_manifest
    end

    def metadata_json_file
      File.join(root_dir, "metadata.json")
    end

    def metadata_rb_file
      File.join(root_dir, "metadata.rb")
    end

    def reload_metadata!
      if File.exists?(metadata_json_file)
        metadata.from_json(IO.read(metadata_json_file))
      end
    end

    ##
    # REST API
    ##
    def self.chef_server_rest
      Chef::REST.new(Chef::Config[:chef_server_url])
    end

    def chef_server_rest
      self.class.chef_server_rest
    end

    # Return the URL to save (PUT) this object to the server via the
    # REST api. If there is an existing document on the server and it
    # is marked frozen, a PUT will result in a 409 Conflict.
    def save_url
      "cookbooks/#{name}/#{version}"
    end

    # Adds the `force=true` parameter to the upload URL. This allows
    # the user to overwrite a frozen cookbook (a PUT against the
    # normal #save_url raises a 409 Conflict in this case).
    def force_save_url
      "cookbooks/#{name}/#{version}?force=true"
    end

    def destroy
      chef_server_rest.delete_rest("cookbooks/#{name}/#{version}")
      self
    end

    def self.load(name, version="_latest")
      version = "_latest" if version == "latest"
      chef_server_rest.get_rest("cookbooks/#{name}/#{version}")
    end

    # The API returns only a single version of each cookbook in the result from the cookbooks method
    def self.list
      chef_server_rest.get_rest('cookbooks')
    end

    def self.list_all_versions
      chef_server_rest.get_rest('cookbooks?num_versions=all')
    end

    ##
    # Given a +cookbook_name+, get a list of all versions that exist on the
    # server.
    # ===Returns
    # [String]::  Array of cookbook versions, which are strings like 'x.y.z'
    # nil::       if the cookbook doesn't exist. an error will also be logged.
    def self.available_versions(cookbook_name)
      chef_server_rest.get_rest("cookbooks/#{cookbook_name}")[cookbook_name]["versions"].map do |cb|
        cb["version"]
      end
    rescue Net::HTTPServerException => e
      if e.to_s =~ /^404/
        Chef::Log.error("Cannot find a cookbook named #{cookbook_name}")
        nil
      else
        raise
      end
    end

    # Get the newest version of all cookbooks
    def self.latest_cookbooks
      chef_server_rest.get_rest('cookbooks/_latest')
    end

    ##
    # Couchdb
    ##

    def self.cdb_by_name(cookbook_name, couchdb=nil)
      cdb = (couchdb || Chef::CouchDB.new)
      options = { :startkey => cookbook_name, :endkey => cookbook_name }
      rs = cdb.get_view("cookbooks", "all_with_version", options)
      rs["rows"].inject({}) { |memo, row| memo.has_key?(row["key"]) ? memo[row["key"]] << row["value"] : memo[row["key"]] = [ row["value"] ]; memo }
    end

    def self.create_design_document(couchdb=nil)
      (couchdb || Chef::CouchDB.new).create_design_document("cookbooks", DESIGN_DOCUMENT)
    end

    def self.cdb_list_latest(inflate=false, couchdb=nil)
      couchdb ||= Chef::CouchDB.new
      if inflate
        doc_ids = cdb_list_latest_ids.map {|i|i["id"]}
        couchdb.bulk_get(doc_ids)
      else
        results = couchdb.get_view("cookbooks", "all_latest_version", :group=>true)["rows"]
        results.inject({}) { |mapped, row| mapped[row["key"]] = row["value"]; mapped}
      end
    end

    def self.cdb_list_latest_ids(inflate=false, couchdb=nil)
      couchdb ||= Chef::CouchDB.new
      results = couchdb.get_view("cookbooks", "all_latest_version_by_id", :group=>true)["rows"]
      results.map { |name_and_id| name_and_id["value"]}
    end

    def self.cdb_list(inflate=false, couchdb=nil)
      couchdb ||= Chef::CouchDB.new
      if inflate
        couchdb.list("cookbooks", true)["rows"].collect{|r| r["value"]}
      else
        # If you modify this, please make sure the desc sorted order on the versions doesn't get broken.
        couchdb.get_view("cookbooks", "all_with_version")["rows"].inject({}) { |mapped, row| mapped[row["key"]]||=Array.new; mapped[row["key"]].push(Chef::Version.new(row["value"])); mapped[row["key"]].sort!.reverse!; mapped}
      end
    end

    def self.cdb_load(name, version='latest', couchdb=nil)
      cdb = couchdb || Chef::CouchDB.new
      if version == "latest" || version == "_latest"
        rs = cdb.get_view("cookbooks", "all_latest_version", :key => name, :descending => true, :group => true, :reduce => true)["rows"].first
        cdb.load("cookbook_version", "#{rs["key"]}-#{rs["value"]}")
      else
        cdb.load("cookbook_version", "#{name}-#{version}")
      end
    end

    def cdb_destroy
      (couchdb || Chef::CouchDB.new).delete("cookbook_version", full_name, couchdb_rev)
    end

    # Runs on Chef Server (API); deletes the cookbook from couchdb and also destroys associated
    # checksum documents
    def purge
      checksums.keys.each do |checksum|
        begin
          Chef::Checksum.cdb_load(checksum, couchdb).purge
        rescue Chef::Exceptions::CouchDBNotFound
        end
      end
      cdb_destroy
    end

    def cdb_save
      @couchdb_rev = couchdb.store("cookbook_version", full_name, self)["rev"]
    end

    def couchdb_id=(value)
      @couchdb_id = value
      @index_id = value
    end

    def <=>(o)
      raise Chef::Exceptions::CookbookVersionNameMismatch if self.name != o.name
      # FIXME: can we change the interface to the Metadata class such
      # that metadata.version returns a Chef::Version instance instead
      # of a string?
      Chef::Version.new(self.version) <=> Chef::Version.new(o.version)
    end

    private

    # For each filename, produce a mapping of base filename (i.e. recipe name
    # or attribute file) to on disk location
    def filenames_by_name(filenames)
      filenames.select{|filename| filename =~ /\.rb$/}.inject({}){|memo, filename| memo[File.basename(filename, '.rb')] = filename ; memo }
    end

    # See #manifest for a description of the manifest return value.
    # See #preferred_manifest_record for a description an individual manifest record.
    def generate_manifest
      manifest = Mash.new({
        :recipes => Array.new,
        :definitions => Array.new,
        :libraries => Array.new,
        :attributes => Array.new,
        :files => Array.new,
        :templates => Array.new,
        :resources => Array.new,
        :providers => Array.new,
        :root_files => Array.new
      })
      checksums_to_on_disk_paths = {}

      COOKBOOK_SEGMENTS.each do |segment|
        segment_filenames(segment).each do |segment_file|
          next if File.directory?(segment_file)

          file_name = nil
          path = nil
          specificity = "default"

          if segment == :root_files
            matcher = segment_file.match(".+/#{Regexp.escape(name.to_s)}/(.+)")
            file_name = matcher[1]
            path = file_name
          elsif segment == :templates || segment == :files
            matcher = segment_file.match("/#{Regexp.escape(name.to_s)}/(#{Regexp.escape(segment.to_s)}/(.+?)/(.+))")
            unless matcher
              Chef::Log.debug("Skipping file #{segment_file}, as it isn't in any of the proper directories (platform-version, platform or default)")
              Chef::Log.debug("You probably need to move #{segment_file} into the 'default' sub-directory")
              next
            end
            path = matcher[1]
            specificity = matcher[2]
            file_name = matcher[3]
          else
            matcher = segment_file.match("/#{Regexp.escape(name.to_s)}/(#{Regexp.escape(segment.to_s)}/(.+))")
            path = matcher[1]
            file_name = matcher[2]
          end

          csum = self.class.checksum_cookbook_file(segment_file)
          checksums_to_on_disk_paths[csum] = segment_file
          rs = Mash.new({
            :name => file_name,
            :path => path,
            :checksum => csum
          })
          rs[:specificity] = specificity

          manifest[segment] << rs
        end
      end

      manifest[:cookbook_name] = name.to_s
      manifest[:metadata] = metadata
      manifest[:version] = metadata.version
      manifest[:name] = full_name

      @checksums = checksums_to_on_disk_paths
      @manifest = manifest
      @manifest_records_by_path = extract_manifest_records_by_path(manifest)
    end

    def file_vendor
      unless @file_vendor
        @file_vendor = Chef::Cookbook::FileVendor.create_from_manifest(manifest)
      end
      @file_vendor
    end

    def extract_checksums_from_manifest(manifest)
      checksums = {}
      COOKBOOK_SEGMENTS.each do |segment|
        next unless manifest.has_key?(segment)
        manifest[segment].each do |manifest_record|
          checksums[manifest_record[:checksum]] = nil
        end
      end
      checksums
    end

    def extract_manifest_records_by_path(manifest)
      manifest_records_by_path = {}
      COOKBOOK_SEGMENTS.each do |segment|
        next unless manifest.has_key?(segment)
        manifest[segment].each do |manifest_record|
          manifest_records_by_path[manifest_record[:path]] = manifest_record
        end
      end
      manifest_records_by_path
    end

  end
end<|MERGE_RESOLUTION|>--- conflicted
+++ resolved
@@ -288,8 +288,6 @@
       Chef::FileCache
     end
 
-<<<<<<< HEAD
-=======
     # Setup a notification to clear the valid_cache_entries when a Chef client
     # run starts
     Chef::Client.when_run_starts do |run_status|
@@ -410,7 +408,6 @@
       cleanup_file_cache
     end
 
->>>>>>> baa9a78a
     # Creates a new Chef::CookbookVersion object.
     #
     # === Returns
