--- conflicted
+++ resolved
@@ -146,7 +146,6 @@
 $
 ```
 
-<<<<<<< HEAD
 # `knife ssl check` will verify X509 properties of your trusted certificates
 
 When you run `knife ssl check URL (options)` knife will verify if the certificate files, with extensions `*.crt` and `*.pem`
@@ -367,7 +366,8 @@
 DNS.3 = systems.example.net
 IP.1  = 192.168.1.1
 IP.2  = 192.168.69.14
-=======
+```
+
 ### Reboot resource in core
 The `reboot` resource will reboot the server, a necessary step in some installations, especially on Windows. If this resource is used with notifications, it must receive explicit `:immediate` notifications only: results of delayed notifications are undefined. Currently supported on Windows, Linux, and OS X; will work incidentally on some other Unixes.
 
@@ -393,5 +393,4 @@
 
 # the `:immediate` is required for results to be defined.
 notifies :reboot_now, "reboot[now]", :immediate
->>>>>>> ed907ef4
 ```